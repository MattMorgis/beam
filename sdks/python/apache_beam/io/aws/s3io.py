#
# Licensed to the Apache Software Foundation (ASF) under one or more
# contributor license agreements.  See the NOTICE file distributed with
# this work for additional information regarding copyright ownership.
# The ASF licenses this file to You under the Apache License, Version 2.0
# (the "License"); you may not use this file except in compliance with
# the License.  You may obtain a copy of the License at
#
#    http://www.apache.org/licenses/LICENSE-2.0
#
# Unless required by applicable law or agreed to in writing, software
# distributed under the License is distributed on an "AS IS" BASIS,
# WITHOUT WARRANTIES OR CONDITIONS OF ANY KIND, either express or implied.
# See the License for the specific language governing permissions and
# limitations under the License.
#
"""AWS S3 client
"""

from __future__ import absolute_import

import errno
import logging
import io
import re
import time
import traceback
from builtins import object

from apache_beam.io.filesystemio import Downloader
from apache_beam.io.filesystemio import DownloaderStream
from apache_beam.io.filesystemio import Uploader
from apache_beam.io.filesystemio import UploaderStream
from apache_beam.utils import retry

try:
  # pylint: disable=wrong-import-order, wrong-import-position
  # pylint: disable=ungrouped-imports
  from apache_beam.io.aws.clients.s3 import boto3_client
  from apache_beam.io.aws.clients.s3 import messages
except ImportError:
  raise ImportError('Missing `boto3` requirement')

MAX_BATCH_OPERATION_SIZE = 100


def parse_s3_path(s3_path, object_optional=False):
  """Return the bucket and object names of the given s3:// path."""
  match = re.match('^s3://([^/]+)/(.*)$', s3_path)
  if match is None or (match.group(2) == '' and not object_optional):
    raise ValueError('S3 path must be in the form s3://<bucket>/<object>.')
  return match.group(1), match.group(2)


class S3IOError(IOError, retry.PermanentException):
  """S3 IO error that should not be retried."""
  pass


class S3IO(object):
  """S3 I/O client."""

  def __init__(self, client=None):
    if client is not None:
      self.client = client
    else:
      self.client = boto3_client.Client()

  def open(self,
           filename,
           mode='r',
           read_buffer_size=16*1024*1024,
           mime_type='application/octet-stream'):
    """Open an S3 file path for reading or writing.

    Args:
      filename (str): S3 file path in the form ``s3://<bucket>/<object>``.
      mode (str): ``'r'`` for reading or ``'w'`` for writing.
      read_buffer_size (int): Buffer size to use during read operations.
      mime_type (str): Mime type to set for write operations.

    Returns:
      S3 file object.

    Raises:
      ~exceptions.ValueError: Invalid open file mode.
    """
    if mode == 'r' or mode == 'rb':
      downloader = S3Downloader(self.client, filename,
                                buffer_size=read_buffer_size)
      return io.BufferedReader(DownloaderStream(downloader, mode=mode),
                               buffer_size=read_buffer_size)
    elif mode == 'w' or mode == 'wb':
      uploader = S3Uploader(self.client, filename, None)
      return io.BufferedWriter(UploaderStream(uploader, mode=mode),
                               buffer_size=128 * 1024)
    else:
      raise ValueError('Invalid file open mode: %s.' % mode)

  @retry.with_exponential_backoff(
      retry_filter=retry.retry_on_server_errors_and_timeout_filter)
  def list_prefix(self, path):
    """Lists files matching the prefix.

    Args:
      path: S3 file path pattern in the form s3://<bucket>/[name].

    Returns:
      Dictionary of file name -> size.
    """
    bucket, prefix = parse_s3_path(path, object_optional=True)
    request = messages.ListRequest(bucket=bucket, prefix=prefix)

    file_sizes = {}
    counter = 0
    start_time = time.time()

    logging.info("Starting the size estimation of the input")

    while True:
      response = self.client.list(request)
      for item in response.items:
        file_name = 's3://%s/%s' % (bucket, item.key)
        file_sizes[file_name] = item.size
        counter += 1
        if counter % 10000 == 0:
          logging.info("Finished computing size of: %s files", len(file_sizes))
      if response.next_token:
        request.continuation_token = response.next_token
      else:
        break

    logging.info("Finished listing %s files in %s seconds.",
                 counter, time.time() - start_time)

    return file_sizes

  @retry.with_exponential_backoff(
      retry_filter=retry.retry_on_server_errors_and_timeout_filter)
  def copy(self, src, dest):
    """Copies the given S3 object from src to dest.

    Args:
      src: S3 file path pattern in the form s3://<bucket>/<name>.
      dest: S3 file path pattern in the form s3://<bucket>/<name>.

    Raises:
      TimeoutError on timeout.
    """
    src_bucket, src_key = parse_s3_path(src)
    dest_bucket, dest_key = parse_s3_path(dest)
    request = messages.CopyRequest(src_bucket, src_key, dest_bucket, dest_key)
    self.client.copy(request)

<<<<<<< HEAD
  def copy_batch(self, src_dest_pairs):
    """Copies the given GCS object from src to dest.

    Args:
      src_dest_pairs: list of (src, dest) tuples of s3://<bucket>/<name> files
                      paths to copy from src to dest
    Returns: List of tuples of (src, dest, exception) in the same order as the
            src_dest_pairs argument, where exception is None if the operation
            succeeded or the relevant exception if the operation failed.
    """
    results = []

    for src_path, dest_path in src_dest_pairs:
      src_bucket, src_key = parse_s3_path(src_path)
      dest_bucket, dest_key = parse_s3_path(dest_path)
      request = messages.CopyRequest(src_bucket, src_key, dest_bucket, dest_key)

      try:
        self.client.copy(request)
        results.append((src_path, dest_path, None))
      except messages.S3ClientError as e:
        results.append((src_path, dest_path, e))

    return results
=======
  # We intentionally do not decorate this method with a retry, since the
  # underlying copy and delete operations are already idempotent operations
  # protected by retry decorators.
  def copytree(self, src, dest):
    """Renames the given S3 "directory" recursively from src to dest.

    Args:
      src: S3 file path pattern in the form s3://<bucket>/<name>/.
      dest: S3 file path pattern in the form s3://<bucket>/<name>/.
    """
    assert src.endswith('/')
    assert dest.endswith('/')
    for entry in self.list_prefix(src):
      rel_path = entry[len(src):]
      self.copy(entry, dest + rel_path)
>>>>>>> 6549e63e

  @retry.with_exponential_backoff(
      retry_filter=retry.retry_on_server_errors_and_timeout_filter)
  def delete(self, path):
    bucket, object_path = parse_s3_path(path)
    request = messages.DeleteRequest(bucket, object_path)

    try:
      self.client.delete(request)
    except messages.S3ClientError as e:
      if e.code == 404:
        return # Same behavior as GCS - don't surface a 404 error
      else:
        logging.error('HTTP error while deleting file %s: %s', path,
                      3)
        raise e

  def delete_batch(self, paths):
    """Deletes the objects at the given GCS paths.

    Args:
      paths: List of GCS file path patterns in the form s3://<bucket>/<name>,
             not to exceed MAX_BATCH_OPERATION_SIZE in length.

    Returns: List of tuples of (path, exception) in the same order as the paths
             argument, where exception is None if the operation succeeded or
             the relevant exception if the operation failed.
    """
    # Sort paths into bucket: [keys]
    buckets, keys = zip(*[parse_s3_path(path) for path in paths])
    grouped_keys = {bucket: [] for bucket in buckets}
    for bucket, key in zip(buckets, keys): grouped_keys[bucket].append(key)

    results = {}
    for bucket, keys in grouped_keys.items():
      request = messages.DeleteBatchRequest(bucket, keys)
      try: 
        response = self.client.delete_batch(request)

        for key in response.deleted:
          results[(bucket, key)] = None

        for key, error in zip(response.failed, response.errors):
          results[(bucket, key)] = error

      except messages.S3ClientError as e:
        for key in keys:
          results[(bucket, key)] = e

    # Organize final results
    final_results = [(path, results[parse_s3_path(path)]) for path in paths]

    return final_results

  def exists(self, path):
    bucket, object = parse_s3_path(path)
    request = messages.GetRequest(bucket, object)
    try:
      self.client.get_object_metadata(request)
      return True
    except messages.S3ClientError as e:
      if e.code == 404:
        # HTTP 404 indicates that the file did not exist
        return False
      else:
        # We re-raise all other exceptions
        raise


class S3Downloader(Downloader):
  def __init__(self, client, path, buffer_size):
    self._client = client
    self._path = path
    self._bucket, self._name = parse_s3_path(path)
    self._buffer_size = buffer_size

    # Get object state.
    self._get_request = (messages.GetRequest(
        bucket=self._bucket,
        object=self._name))

    try:
      metadata = self._get_object_metadata(self._get_request)

    except messages.S3ClientError as e:
      if e.code == 404:
        raise IOError(errno.ENOENT, 'Not found: %s' % self._path)
      else:
        logging.error('HTTP error while requesting file %s: %s', self._path,
                      3)
        raise

    self._size = metadata.size

  @retry.with_exponential_backoff(
      retry_filter=retry.retry_on_server_errors_and_timeout_filter)
  def _get_object_metadata(self, get_request):
    return self._client.get_object_metadata(get_request)

  @property
  def size(self):
    return self._size

  def get_range(self, start, end):
    return self._client.get_range(self._get_request, start, end)


class S3Uploader(Uploader):
  def __init__(self, client, path, mime_type):
    self._client = client
    self._path = path
    self._bucket, self._name = parse_s3_path(path)
    #self._mime_type = mime_type

    self.part_number = 1
    self.buffer = b''

    self.last_error = None

    self.upload_id = None

    self.parts = []

    self._start_upload()

  # There is retry logic in the underlying transfer library but we should make
  # it more explicit so we can control the retry parameters.
  @retry.no_retries  # Using no_retries marks this as an integration point.
  def _start_upload(self):
    # The uploader by default transfers data in chunks of 1024 * 1024 bytes at
    # a time, buffering writes until that size is reached.
    try:
      request = messages.UploadRequest(self._bucket, self._name, None)
      response = self._client.create_multipart_upload(request)
      self.upload_id = response.upload_id
    except Exception as e:  # pylint: disable=broad-except
      logging.error('Error in _start_upload while inserting file %s: %s',
                    self._path, traceback.format_exc())
      self.last_error = e
      raise e

  def put(self, data):

    MIN_WRITE_SIZE = 5 * 1024 * 1024
    MAX_WRITE_SIZE = 5 * 1024 * 1024 * 1024

    # TODO: Byte strings might not be the most performant way to handle this
    self.buffer += data

    while len(self.buffer) >= MIN_WRITE_SIZE:
      # Take the first chunk off the buffer and write it to S3
      chunk = self.buffer[:MAX_WRITE_SIZE]
      self._write_to_s3(chunk)
      # Remove the written chunk from the buffer
      self.buffer = self.buffer[MAX_WRITE_SIZE:]

  def _write_to_s3(self, data):

    try:
      request = messages.UploadPartRequest(self._bucket,
                                           self._name,
                                           self.upload_id,
                                           self.part_number,
                                           data)
      response = self._client.upload_part(request)
      self.parts.append({'ETag': response.etag,
                         'PartNumber': response.part_number})
      self.part_number = self.part_number + 1
    except messages.S3ClientError as e:
      self.last_error = e
      if e.code == 404:
        raise IOError(errno.ENOENT, 'Not found: %s' % self._path)
      else:
        logging.error('HTTP error while requesting file %s: %s', self._path,
                      3)
        raise

  def finish(self):

    self._write_to_s3(self.buffer)

    if self.last_error is not None:
      raise self.last_error  # pylint: disable=raising-bad-type

    request = messages.CompleteMultipartUploadRequest(self._bucket,
                                                      self._name,
                                                      self.upload_id,
                                                      self.parts)
    self._client.complete_multipart_upload(request)<|MERGE_RESOLUTION|>--- conflicted
+++ resolved
@@ -152,7 +152,6 @@
     request = messages.CopyRequest(src_bucket, src_key, dest_bucket, dest_key)
     self.client.copy(request)
 
-<<<<<<< HEAD
   def copy_batch(self, src_dest_pairs):
     """Copies the given GCS object from src to dest.
 
@@ -177,7 +176,7 @@
         results.append((src_path, dest_path, e))
 
     return results
-=======
+    
   # We intentionally do not decorate this method with a retry, since the
   # underlying copy and delete operations are already idempotent operations
   # protected by retry decorators.
@@ -193,7 +192,6 @@
     for entry in self.list_prefix(src):
       rel_path = entry[len(src):]
       self.copy(entry, dest + rel_path)
->>>>>>> 6549e63e
 
   @retry.with_exponential_backoff(
       retry_filter=retry.retry_on_server_errors_and_timeout_filter)
