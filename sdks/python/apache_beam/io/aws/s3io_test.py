--- conflicted
+++ resolved
@@ -117,7 +117,6 @@
       self.aws.copy('s3://random-data-sets/non-existent',
                     's3://random-data-sets/non-existent-destination')
 
-<<<<<<< HEAD
   def test_copy_batch(self):
     from_name_pattern = 's3://random-data-sets/copy_me_%d'
     to_name_pattern = 's3://random-data-sets/destination_%d'
@@ -160,8 +159,6 @@
     self.aws.delete_batch(all_files)
 
 
-
-=======
   def test_copytree(self):
     src_dir_name = 's3://random-data-sets/source/'
     dest_dir_name = 's3://random-data-sets/dest/'
@@ -191,7 +188,6 @@
       src_file_name = src_dir_name + path
       dest_file_name = dest_dir_name + path
       self.aws.delete_batch([src_file_name, dest_file_name])
->>>>>>> 6549e63e
 
   def test_delete(self):
     file_name = 's3://random-data-sets/_delete_file'
